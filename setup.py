--- conflicted
+++ resolved
@@ -7,7 +7,6 @@
         return f.read()
 
 setup(
-<<<<<<< HEAD
     name = 'Trionyx',
     packages = find_packages(exclude=['app']),
     include_package_data=True,
@@ -29,30 +28,6 @@
     python_requires='~=3.5',
     install_requires=[
         "Django >= 2.2.0, < 2.3",
-=======
-	name = 'Trionyx',
-	packages = find_packages(exclude=['app']),
-	include_package_data=True,
-	scripts=['trionyx/bin/trionyx'],
-	version = '0.0.2',
-	description = 'Trionyx is an application framework for managing data and processes',
-	long_description=readme(),
-	classifiers=[
-        'License :: OSI Approved :: GNU General Public License v3 (GPLv3)',
-        'Programming Language :: Python :: 3',
-        'Framework :: Django',
-        'Topic :: Office/Business :: Groupware',
-
-      ],
-	author = 'Maikel Martens',
-	author_email = 'maikel@martens.me',
-	license='GPL3',
-	url = 'https://github.com/krukas/Trionyx',
-	download_url = 'https://github.com/krukas/Trionyx/releases/tag/0.0.2',
-	keywords = ['Django', 'Trionyx', 'framework', 'admin', 'data', 'processes', 'application', 'stack'],
-	install_requires=[
-        "Django >= 1.11.0, < 1.12",
->>>>>>> 376ca1bb
 
         # Django apps
         'django-crispy-forms >= 1.7.2, < 1.8',
@@ -82,4 +57,4 @@
             'sphinx_rtd_theme',
         ]
     }
-)
+)