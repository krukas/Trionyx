--- conflicted
+++ resolved
@@ -1,4 +1,3 @@
-<<<<<<< HEAD
 [DEVELOP]
 ---------
 Added
@@ -12,14 +11,14 @@
 Fixed
 ~~~~~
 - Widget config popup is blank
-=======
+
+
 [2.0.2] - 24-12-2019
 --------------------
 Fixed
 ~~~~~
 - Fix inlineforms not working in popup
 - Widget config dialog wasn't shown
->>>>>>> ca0a1e92
 
 
 [2.0.1] - 19-12-2019
